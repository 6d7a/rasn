--- conflicted
+++ resolved
@@ -56,8 +56,6 @@
     value.encode_with_constraints(&mut enc, constraints, T::IDENTIFIER)?;
 
     Ok(enc.output())
-<<<<<<< HEAD
-=======
 }
 
 pub(crate) const fn log2(x: i128) -> u32 {
@@ -100,5 +98,4 @@
         padding.append(&mut output.to_bitvec());
         padding
     }
->>>>>>> c27bb20f
 }